--- conflicted
+++ resolved
@@ -45,11 +45,7 @@
  */
 func (p *prng) Int63() int64 {
 
-<<<<<<< HEAD
 	val,err := rand.Int (rand.Reader, mask)
-=======
-	val, err := rand.Int(rand.Reader, new(big.Int).Lsh(big.NewInt(1), 63))
->>>>>>> fee57dcb
 	if err != nil {
 		panic("PRNG failure: " + err.Error())
 	}
